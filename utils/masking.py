import torch 
import torch.nn as nn
import numpy as np
import random
import matplotlib.pyplot as plt

def tubemasking(mask_ratio, frames, patch_size, mask_type='random'):
    """
    Apply tube masking to the input patches for the whole batch (frame sequence)
    
    mask_ratio: float -> ~85%
    frames: (B, C, H, W)
    patch_size: int -> 16
    mask_type: str -> 'random' or 'block'
    """

    (B, C, H, W) = frames.size()

    # Calculate the number of patches along height and width
    H_patches = H // patch_size
    W_patches = W // patch_size
    
    # Create the mask shape (only for the spatial dimensions H_patches, W_patches)
    mask_shape = (H_patches, W_patches)  # mask will be the same for all B and C dimensions
    
    # Calculate the number of patches to be masked based on the masking ratio
    total_patches = H_patches * W_patches
    num_masked_patches = int(mask_ratio * total_patches)

    if mask_type == "random":
        # Create a random mask for spatial dimensions (H_patches, W_patches)
        mask = torch.ones(mask_shape, dtype=torch.float32)
        masked_indices = torch.randperm(total_patches)[:num_masked_patches]
        
        # Convert flat indices to 2D (H_patches, W_patches) indices
        mask_view = mask.view(-1)
        mask_view[masked_indices] = 0
        mask = mask.view(mask_shape)
    
    elif mask_type == "block":
        raise NotImplementedError("Block masking is not implemented yet")
    
    else:
        raise ValueError("mask_type must be either 'random' or 'block'")
    
    # Expand mask along the batch dimension (same mask for all B samples)
    mask = mask.expand(B, C, H_patches, W_patches)
    
    return mask
    

def random_temporal_masking(mask_ratio, frames, patch_size):
    """
    Apply random temporal masking to the input patches for the whole batch (frame sequence)
    
    mask_ratio: float -> ~85%
    frames: (B, C, H, W)
    patch_size: int -> 16
    """

    (B, C, H, W) = frames.size()

    # Calculate the number of patches along height and width
    H_patches = H // patch_size
    W_patches = W // patch_size
    
    # Create the mask shape (B, C, H_patches, W_patches)
    mask_shape = (B, C, H_patches, W_patches)
    
    # Calculate the number of patches to mask along the B dimension
    num_masked_patches = int(mask_ratio * B)

    # Initialize the mask with ones (all unmasked initially)
    mask = torch.ones(mask_shape, dtype=torch.float32)

    # For each patch position (h, w), mask random indices along the B dimension
    for h in range(H_patches):
        for w in range(W_patches):
            # For each (h, w) position, randomly mask `num_masked_patches` along B
            masked_indices = torch.randperm(B)[:num_masked_patches]
            
            # Set the selected B indices to 0 (masked) for ALL C channels at this (h, w) location
            mask[masked_indices, :, h, w] = 0

    return mask


def plot_mask(mask, title, save_name):
    """
    Plot and save the mask as an image. Each batch (B) is visualized separately.
    
    mask: The mask tensor (B, C, H_patches, W_patches)
    title: The title of the plot
    save_name: File name for saving the plot
    """
    
    # Extract batch size (B) and height, width patches
    B, C, H_patches, W_patches = mask.size()

    plt.figure(figsize=(10, 10))

    # Plot each batch (B) feature map, taking the first channel (C=0)
    for b in range(B):
        mask_np = mask[b, 0].cpu().numpy()  # Extract the first channel for each batch sample
        
        plt.subplot(1, B, b + 1)
        plt.imshow(mask_np, cmap='gray', interpolation='nearest')
        plt.title(f"{title} - Batch {b+1}")
        plt.axis('off')
    
    plt.tight_layout()
    plt.savefig(save_name)
    plt.close()


if __name__ == "__main__":
    # Test
    rgb_frame_sequence = torch.randn(4, 3, 224, 224)
    mask_ratio = 0.95
    random_tube = tubemasking(mask_ratio, rgb_frame_sequence, patch_size=16, mask_type='random')
<<<<<<< HEAD
    random_block = tubemasking(mask_ratio, rgb_frame_sequence, patch_size=16, mask_type='random')
=======
>>>>>>> bb13805f
    random_temporal = random_temporal_masking(mask_ratio, rgb_frame_sequence, patch_size=16)
    
    #save random tube figure as image
    import matplotlib.pyplot as plt
    fig = plt.figure()
    for i in range(4):
        plt.subplot(2, 2, i+1)
        plt.imshow(random_tube[i, 0].detach().numpy(), cmap='gray')
    plt.savefig('random_tube.png')
    plt.close(fig)
    
    #save random temporal figure as image
    fig = plt.figure()
    for i in range(4):
        plt.subplot(2, 2, i+1)
        plt.imshow(random_temporal[i, 0].detach().numpy(), cmap='gray')
    plt.savefig('random_temporal.png')
    plt.close(fig)
    
    print('Random Tube Masking:', random_tube.shape)
    print(random_tube)
    print('Random Temporal Masking:', random_temporal.shape)
    print(random_temporal)
    plot_mask(random_tube, 'Random Tube Masking', 'random_tube_mask.png')
    plot_mask(random_temporal, 'Random Temporal Masking', 'random_temporal_mask.png')<|MERGE_RESOLUTION|>--- conflicted
+++ resolved
@@ -118,10 +118,6 @@
     rgb_frame_sequence = torch.randn(4, 3, 224, 224)
     mask_ratio = 0.95
     random_tube = tubemasking(mask_ratio, rgb_frame_sequence, patch_size=16, mask_type='random')
-<<<<<<< HEAD
-    random_block = tubemasking(mask_ratio, rgb_frame_sequence, patch_size=16, mask_type='random')
-=======
->>>>>>> bb13805f
     random_temporal = random_temporal_masking(mask_ratio, rgb_frame_sequence, patch_size=16)
     
     #save random tube figure as image
